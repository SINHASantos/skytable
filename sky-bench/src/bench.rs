--- conflicted
+++ resolved
@@ -58,151 +58,6 @@
     Ok(())
 }
 
-<<<<<<< HEAD
-fn print_table(data: Vec<(&'static str, RuntimeStats)>) {
-    println!(
-        "+---------+--------------------------+-----------------------+------------------------+"
-    );
-    println!(
-        "| Query   | Effective real-world QPS | Slowest Query (nanos) | Fastest Query (nanos)  |"
-    );
-    println!(
-        "+---------+--------------------------+-----------------------+------------------------+"
-    );
-    for (query, RuntimeStats { qps, head, tail }) in data {
-        println!(
-            "| {:<7} | {:>24.2} | {:>21} | {:>22} |",
-            query, qps, tail, head
-        );
-    }
-    println!(
-        "+---------+--------------------------+-----------------------+------------------------+"
-    );
-}
-
-/*
-    bench runner
-*/
-
-#[derive(Clone, Copy, Debug)]
-pub struct BenchmarkTask {
-    gen_query: fn(&Self, u64) -> Query,
-    check_resp: fn(&Self, u64, Response) -> bool,
-    pk_len: usize,
-}
-
-impl BenchmarkTask {
-    fn new(
-        pk_len: usize,
-        gen_query: fn(&Self, u64) -> Query,
-        check_resp: fn(&Self, u64, Response) -> bool,
-    ) -> Self {
-        Self {
-            gen_query,
-            check_resp,
-            pk_len,
-        }
-    }
-    fn fmt_pk(&self, current: u64) -> Vec<u8> {
-        format!("{:0>width$}", current, width = self.pk_len).into_bytes()
-    }
-    pub fn generate_query(&self, current: u64) -> Query {
-        (self.gen_query)(self, current)
-    }
-    pub fn verify_response(&self, current: u64, resp: Response) -> bool {
-        (self.check_resp)(self, current, resp)
-    }
-}
-
-struct BenchItem {
-    name: &'static str,
-    spec: BenchmarkTask,
-    count: usize,
-}
-
-impl BenchItem {
-    fn new(name: &'static str, spec: BenchmarkTask, count: usize) -> Self {
-        Self { name, spec, count }
-    }
-    fn print_log_start(&self) {
-        info!(
-            "benchmarking `{}`. average payload size = {} bytes. queries = {}",
-            self.name,
-            self.spec.generate_query(0).debug_encode_packet().len(),
-            self.count
-        )
-    }
-    fn run(self, pool: &mut rookie::BombardPool<BombardTask>) -> BenchResult<RuntimeStats> {
-        pool.blocking_bombard(self.spec, self.count)
-            .map_err(From::from)
-    }
-    async fn run_async(self, pool: &mut fury::Fury) -> BenchResult<RuntimeStats> {
-        pool.bombard(self.count, self.spec)
-            .await
-            .map_err(From::from)
-    }
-}
-
-fn prepare_bench_spec(bench: &BenchConfig) -> Vec<BenchItem> {
-    vec![
-        BenchItem::new(
-            "INSERT",
-            BenchmarkTask::new(
-                bench.key_size,
-                |me, current| query!("ins into bench(?, ?)", me.fmt_pk(current), 0u64),
-                |_, _, actual_resp| actual_resp == Response::Empty,
-            ),
-            bench.query_count,
-        ),
-        BenchItem::new(
-            "SELECT",
-            BenchmarkTask::new(
-                bench.key_size,
-                |me, current| query!("sel * from bench where un = ?", me.fmt_pk(current)),
-                |me, current, resp| match resp {
-                    Response::Row(r) => {
-                        r.into_values() == vec![Value::Binary(me.fmt_pk(current)), Value::UInt8(0)]
-                    }
-                    _ => false,
-                },
-            ),
-            bench.query_count,
-        ),
-        BenchItem::new(
-            "UPDATE",
-            BenchmarkTask::new(
-                bench.key_size,
-                |me, current| {
-                    query!(
-                        "upd bench set pw += ? where un = ?",
-                        1u64,
-                        me.fmt_pk(current)
-                    )
-                },
-                |_, _, resp| resp == Response::Empty,
-            ),
-            bench.query_count,
-        ),
-        BenchItem::new(
-            "DELETE",
-            BenchmarkTask::new(
-                bench.key_size,
-                |me, current| query!("del from bench where un = ?", me.fmt_pk(current)),
-                |_, _, resp| resp == Response::Empty,
-            ),
-            bench.query_count,
-        ),
-    ]
-}
-
-fn fmt_u64(n: u64) -> String {
-    let num_str = n.to_string();
-    let mut result = String::new();
-    let chars_rev: Vec<_> = num_str.chars().rev().collect();
-    for (i, ch) in chars_rev.iter().enumerate() {
-        if i % 3 == 0 && i != 0 {
-            result.push(',');
-=======
 fn print_table(stat: BenchStats) {
     match stat {
         BenchStats::Advanced(data) => data.display(),
@@ -214,7 +69,6 @@
                 println!("| {query:<7} | {qps:>24.2} | {tail:>21} | {head:>22} |",);
             }
             println!("+---------+--------------------------+-----------------------+------------------------+");
->>>>>>> 07aa56ca
         }
     }
 }